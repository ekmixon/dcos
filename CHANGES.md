--- conflicted
+++ resolved
@@ -6,13 +6,12 @@
 
 ### Fixed and improved
 
-<<<<<<< HEAD
 * Mark `dcos6` overlay network as disabled if `enable_ipv6` is set to false (DCOS-40539)
 
+* Expose a Mesos flag to allow the network CNI root directory to be persisted across host reboot. (DCOS_OSS-4667)
+
 ### Security Updates
-=======
-* Expose a Mesos flag to allow the network CNI root directory to be persisted across host reboot. (DCOS_OSS-4667)
->>>>>>> b9add0b0
+
 
 ## DC/OS 1.12.1
 
