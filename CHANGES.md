--- conflicted
+++ resolved
@@ -16,12 +16,9 @@
 * Fixing some corner-cases that could render `etcd` unable to start [D2IQ-69069](https://jira.d2iq.com/browse/D2IQ-69069)
 
 * Storing etcd initial state on `/var/lib/dcos` instead of `/run/dcos` [COPS-6183](https://jira.d2iq.com/browse/COPS-6183)
-<<<<<<< HEAD
 
 * Updated DC/OS UI to [v5.0.41](https://github.com/dcos/dcos-ui/releases/tag/v5.0.41).
-=======
 * Updated DC/OS UI to [v5.0.52](https://github.com/dcos/dcos-ui/releases/tag/v5.0.52).
->>>>>>> d1762208
 
 * Removed Exhibitor snapshot cleanup and now rely on ZooKeeper autopurge. (D2IQ-68109)
 
