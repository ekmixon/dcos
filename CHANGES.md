## DC/OS 1.11-dev

### Notable changes

* Updated to [Marathon 1.6.567](https://github.com/mesosphere/marathon/tree/2d8b3e438ffcc536ccf8b1ea9cb0b39bb3ef4e10).

* Updated to [DC/OS UI 1.11+v1.26.0](https://github.com/dcos/dcos-ui/blob/1.11+v1.26.0/CHANGELOG.md)

* Update to [Metronome 0.4.5](https://github.com/dcos/metronome/tree/8d6c6b9cd7ab6f88d70cfff5f4d10f29b81d0a6b)

### Fixed and improved

* Get timestamp on dmesg, timedatectl, distro version, systemd unit status and pods endpoint in diagnostics bundle. (DCOS_OSS-3861)

* DC/OS Metrics: Fixed a bug that was crashing the DC/OS agent metrics service (DCOS-39103)

* [DCOS-42753](https://jira.mesosphere.com/browse/DCOS-42753) Bump Akka library to fix memory leak issue.
* [MARATHON-8453](https://jira.mesosphere.com/browse/MARATHON-8453) TaskOverdueActor now respects `--kill_retry_timeout`.
* [MARATHON-8452](https://jira.mesosphere.com/browse/MARATHON-8452) Only log zero-value offers for scalar resources.
* [MARATHON-8461](https://jira.mesosphere.com/browse/MARATHON-8461) Write correct version in Zkid (based on scala timestamp changes)
* [MARATHON-8413](https://jira.mesosphere.com/browse/MARATHON-8413) Fix versioning for Apps and Pods based on timestamp changes.
* [MARATHON-8420](https://jira.mesosphere.com/browse/MARATHON-8420) Marathon behavior has changed to fail if service is torn down in mesos but the frameworkid is in zk.
* [MARATHON-7941](https://jira.mesosphere.com/browse/MARATHON-7941) Default for unreachable strategy on PUT /apps.
* [MARATHON-8323](https://jira.mesosphere.com/browse/MARATHON-8323) Increase http proxy max-open-connections default.

* dcos-net continously restarting systemd-networkd on a bare-metal server with bond interfaces (DCOS_OSS-4398)

* Minuteman routes traffic until the first failed health check (DCOS_OSS-1954)

<<<<<<< HEAD
* Docker container unable to curl its own VIP (DCOS-45115)
=======
* [DCOS_OSS-3616](https://jira.mesosphere.com/browse/DCOS_OSS-3616) Metronome is hoarding offers.
* [DCOS_OSS-2535](https://jira.mesosphere.com/browse/DCOS_OSS-2535) Info endpoint shows incorrect version of Metronome.
>>>>>>> 7a6f1bf2


### Security Updates

* Update Java to 8u192. (DCOS_OSS-4382)


## DC/OS 1.11.6

### Notable changes

* Updated to [Metronome 0.4.4](https://github.com/dcos/metronome/releases/tag/v0.4.4).

* Updated to [DC/OS UI 1.11+v1.23.0](https://github.com/dcos/dcos-ui/blob/1.11+v1.23.0/CHANGELOG.md)

* Updated to [ZooKeeper 3.4.13](https://zookeeper.apache.org/doc/r3.4.13/releasenotes.html).

* Updated to [Marathon 1.6.549](https://github.com/mesosphere/marathon/tree/aabf74302).


### Fixed and improved

* Diagnostics bundle: include new information in bundle (container status and usage info, process list, Mesos quota info). (DCOS-38438, COPS-3042)

* Root Marathon: consolidated task_launch_confirm and task_reservation timeouts. (DCOS-39290)

### Security updates

 * Updated OpenSSL to version 1.0.2p. (DCOS_OSS-4105)


## DC/OS 1.11.5

### Notable changes

* Updated to [DC/OS UI 1.11+v1.19.0](https://github.com/dcos/dcos-ui/blob/1.11+v1.19.0/CHANGELOG.md)

### Fixed and improved

* Consolidated Exhibitor startup script to abort when the IP address returned by 'ip-detect' is not contained in the known master IP address list. This fixes issues arising from transient errors in the 'ip-detect' script. (COPS-3195)

* Fixed Docker isolation iptables rule reversal on reboot. (DCOS_OSS-3697)

* Updated CNI plugins to v0.7.1. (DCOS_OSS-3841)

### Security updates

* Update Java to 8u181. (DCOS_OSS-3932)

* Prevent dcos-history leaking auth tokens (DCOS-40373)


## DC/OS 1.11.4


### Notable changes

* Updated REX-Ray version to 0.11.2 (DCOS_OSS-3597) [rexray v0.11.2](https://github.com/rexray/rexray/releases/tag/v0.11.2)
* Updated to [DC/OS UI 1.11+v1.17.0](https://github.com/dcos/dcos-ui/blob/1.11+v1.17.0/CHANGELOG.md)


### Fixed and improved

* Admin Router: Change 'access_log' syslog facility from 'local7' to 'daemon'. (DCOS_OSS-3793)

* L4LB unstable when something is deployed in the cluster (DCOS_OSS-3602)

* Prevent metric names beginning with a number in prometheus output (DCOS_OSS-2360)

* Add task labels as tags on container metrics (DCOS_OSS-3304)

* Increase the mesos agent response timeout for dcos-metrics (DCOS-37452)

* Prevent cosmos-specific labels being sent as metrics tags (DCOS-37451)

* Improve the way statsd timers are handled in dcos-metrics (DCOS-38083)

* Fix logging of dcos-checks-poststart results to the journal. (DCOS_OSS-3804)

* CNI module now stores configuration on a tmpfs dir, allocated IP addresses are recycled upon agent reboot. (DCOS_OSS-3750)

* Add debug route to metrics API (DCOS-37454)

* Add per-framework metrics to the Mesos master (DCOS_OSS-3991)

### Security updates


## DC/OS 1.11.3


### Notable changes

* Support for CoreOS 1688.4.0, 1688.5.3. (DCOS_OSS-2417, DCOS_OSS-3548)

* Updated to [DC/OS UI 1.11+v1.14.0](https://github.com/dcos/dcos-ui/blob/1.11+v1.14.0/CHANGELOG.md)

* Updated to [Marathon 1.6.496](https://github.com/dcos/dcos/pull/2678).


### Fixed and improved

* Added check in custom installer for ftype=1 on Mesos and Docker work directories if using XFS. (COPS-3158)

* Increase the limit of Cosmos

* DCOS Cosmos: Increase the limit of max-payload size at /v2/apps Marathon end point. (DCOS-34435)

* Root Marathon support for post-installation configuration of flags and JVM settings has been improved. (DCOS_OSS-3556)

* Root Marathon heap size can be customized during installation. (DCOS_OSS-3556)

### Security updates


## DC/OS 1.11.2


### Notable changes

* Updated to [Mesos 1.5.1-dev](https://github.com/mesosphere/mesos/blob/27d91e1fe46f09b2c74f2dc4efe4f58ae59ae0a8/CHANGELOG).

* Updated to [Marathon 1.6.392](https://github.com/dcos/dcos/pull/2678).

* Updated to [Metronome 0.4.2](https://github.com/dcos/metronome/releases/tag/v0.4.2).


### Fixed and improved

* Updated DC/OS UI to [1.11+v1.14.0](https://github.com/dcos/dcos-ui/blob/1.11+v1.14.0/CHANGELOG.md)

* DC/OS Metrics: metric names are now sanitized for better compatibility with Prometheus. (DCOS_OSS-2360)

* Reverted the Marathon configuration change for GPU resources which was introduced with the 1.11.1 release. (MARATHON-8090)

* The IP detect script and fault domain detect script may now be changed with a config upgrade. (DCOS-21611)

* Upgraded Erlang/OTP runtime to address a race condition in TLS connection establishment. (DCOS_OSS-2378)

* Consolidated pkgpanda's package download method. (DCOS_OSS-2317)

* Consolidated the Exhibitor bootstrapping shortcut by atomically reading and writing the ZooKeeper PID file. (DCOS-14199)

* Increased the Mesos executor reregistration timeout to consolidate an agent failover scenario. (DCOS_OSS-2335)

* DC/OS UI: incorporated [multiple](https://github.com/dcos/dcos/pull/2799) fixes and improvements.


### Security updates

* Admin Router on the DC/OS master nodes now does not support TLS 1.1 and the 3DES bulk encryption algorithm anymore by default. (DCOS-21958)


## DC/OS 1.11.1


### Notable changes

* Updated to [Mesos 1.5.1-dev](https://github.com/mesosphere/mesos/blob/b2eeb11ede805a7830cd6fb796d0b21a647aba04/CHANGELOG).

* Updated to [Marathon 1.6.352](https://github.com/mesosphere/marathon/releases).

* Updated to [Metronome 0.4.1](https://github.com/dcos/metronome/releases/tag/v0.4.1).

* Added support for CoreOS 1632.2.1. (DCOS_OSS-2130)

* Moved Prometheus producer to port 61091. (DCOS-21545)


### Fixed and improved

* DC/OS checks: Update checks timeout

* Admin Router: Fixed a bug where Mesos leader changes would not be picked up (leading to unexpected 404 HTTP responses when using the service endpoint). (DCOS-21451)

* Networking: Landed performance improvements and bug fixes in [lashup](https://github.com/dcos/lashup). (DCOS_OSS-2229)

* Networking: Enhanced compatibility with Kubernetes. (DCOS-21486)

* DC/OS checks: Fixed handling of the --detect-ip flag. (DCOS_OSS-1878)

* DC/OS checks: Fixed a bug where a command timeout was treated as a failed check. (DCOS_OSS-2247)

* Cosmos: Improved readability on user-facing messages during service uninstallation. (DCOS_OSS-2087)

* Cosmos: Updated package-manager.yaml to fix a schema error in the package management API. (DCOS_OSS-1759)

* Cosmos: Fixed a crash upon uninstalling Marathon apps that don't define `env`. (DCOS-21374)

* DC/OS UI: Improved error handling when consuming the Mesos event streaming HTTP API. (DCOS-21337)

* DC/OS UI: Fixed file navigation when browsing task sandbox. (DCOS-21266)

* DC/OS UI: Fixed a scenario in which the services tab crashed after uninstalling a service. (DCOS-21128)

* DC/OS UI: Implemented a region picker for region awareness. (INFINITY-3358)

* DC/OS UI: Fixed a TypeError upon service uninstallation. (DCOS-21359)

* DC/OS UI: Added a placement constraint validator to the service creation view. (DCOS-19648)

* DC/OS log: consolidated handling of journald log file rotation. (DCOS_OSS-2132)

* DC/OS CLI: Fixed rare situations where dcos task --follow task might crash. (DCOS_OSS-2292)

* Fixed an edge case as of which the history service would crash-loop. (DCOS_OSS-2210)

* Consolidated Marathon's configuration in DC/OS for GPU resources. (MARATHON-8090)

* Improved error reporting when sanity checks fail after an upgrade. (DCOS_OSS-2028)

* Introduced 'minimal DC/OS version' when installing universe packages (e.g., cannot install a package which requires DC/OS 1.11 on DC/OS 1.10). (DCOS-21305)


### Security updates

* Mesos does not expose ZooKeeper credentials anymore via its state JSON document. (DCOS_OSS-2162)

* Updated cURL to version 7.59. (DCOS-21557)

* Updated OpenSSL to version 1.0.2n. (DCOS_OSS-1903)


## DC/OS 1.11.0


### What's new


### Breaking changes<|MERGE_RESOLUTION|>--- conflicted
+++ resolved
@@ -27,12 +27,12 @@
 
 * Minuteman routes traffic until the first failed health check (DCOS_OSS-1954)
 
-<<<<<<< HEAD
 * Docker container unable to curl its own VIP (DCOS-45115)
-=======
+
 * [DCOS_OSS-3616](https://jira.mesosphere.com/browse/DCOS_OSS-3616) Metronome is hoarding offers.
+
 * [DCOS_OSS-2535](https://jira.mesosphere.com/browse/DCOS_OSS-2535) Info endpoint shows incorrect version of Metronome.
->>>>>>> 7a6f1bf2
+
 
 
 ### Security Updates
