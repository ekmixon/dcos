## DC/OS 1.12.0

```
* For any significant improvement to DC/OS add an entry to Fixed and Improved section.
* For Security updates, please call out in Security updates section.
* Add to the top of the existing list.
* External Projects like Mesos and Marathon shall provide a link to their published changelogs.

Format of the entries must be.

* Entry with no-newlines. (DCOS_OSS_JIRA)
<new-line>
* Entry two with no-newlines. (DCOS_OSS_JIRA_2)
```

### What's new

* Replaced the dcos-diagnostics check runner with dcos-check-runner. (DCOS_OSS-3491)

<<<<<<< HEAD
* Node checks verify if Docker is installed. (DCOS_OSS-3845)

* Admin Router: Change 'access_log' syslog facility from 'local7' to 'daemon'. (DCOS_OSS-3793)
=======
* Mesos now uses the jemalloc memory profiler by default. (DCOS_OSS-2137)
>>>>>>> 2446104a

* DC/OS can now be installed with SELinux in enforcing mode with the "targeted" policy loaded. (DCOS-38953)

* Changed the Admin Router access log format for facilitating debugging and performance analysis. (DCOS_OSS-4129)

* Enabled Windows-based pkgpanda builds. (DCOS_OSS-1899)

* DC/OS Net: Support Mesos Windows Agent (DCOS_OSS-2073)

* DC/OS Net: Use Operator HTTP API (DCOS_OSS-1566)

* Admin Router: It is now possible to disable HTTP request buffering for `/service/` endpoint requests through the DCOS_SERVICE_REQUEST_BUFFERING Marathon label. (DCOS_OSS-2420)

* Admin Router: It is now possible to disable upstream request URL rewriting for `/service/` endpoint requests through the DCOS_SERVICE_REWRITE_REQUEST_URLS Marathon label. (DCOS_OSS-2420)

* Added a DC/OS API endpoint to distinguish the 'open' and 'enterprise' build variants. (DCOS_OSS-2283)


### Breaking changes

* Removed the DC/OS web installer. (DCOS_OSS-2256)

* Replaced dcos-metrics with Telegraf (DCOS_OSS-3714)


### Fixed and improved

* Allow dcos-diagnostics bundles location to be configured (DCOS_OSS-4040)

* Add mountinfo to diagnostics bundle (DCOS_OSS_3961)

* Fixed Docker isolation iptables rule reversal on reboot. (DCOS_OSS-3697)

* Updated CNI plugins to v0.7.1. (DCOS_OSS-3841)

* Mesos: Expose memory profiling endpoints. (DCOS_OSS-2137)

* Added an API for checks at /system/checks/ on all cluster nodes. (DCOS_OSS-1406)

* Node and cluster checks are executed in parallel. (DCOS_OSS-2239)

* DC/OS Metrics: moved the prometheus producer from port 9273 to port 61091. (DCOS_OSS-2368)

* Release cosmos v0.6.0. (DCOS_OSS-2195)

* A cluster's IP detect script may be changed with a config upgrade (DCOS_OSS-2389)

* Fixed ftype=1 check for dcos-docker (DCOS_OSS-3549)

* Root Marathon support for post-installation configuration of flags and JVM settings has been improved. (DCOS_OSS-3556)

* Root Marathon heap size can be customized during installation. (DCOS_OSS-3556)

* Fix logging of dcos-checks-poststart results to the journal. (DCOS_OSS-3804)

* Get timestamp on dmesg, timedatectl, distro version, systemd unit status and pods endpoint in diagnostics bundle. (DCOS_OSS-3861)

* DC/OS Net: Logging improvements (DCOS_OSS-3929)

* DC/OS Net: Get rid of epmd (DCOS_OSS-1751)

* Upgrade OTP version (DCOS_OSS-3655)

### Security Updates


### Notable changes

* Updated DC/OS UI to master+v2.21.8 [Changelog](https://github.com/dcos/dcos-ui/releases/tag/master+v2.21.8)

* Updated Metronome to 0.5.0. (DCOS_OSS-2338)

* Updated OTP version to 20.3.2 (DCOS_OSS-2378)

* Updated REX-Ray version to 0.11.2 (DCOS_OSS-3597) [rexray v0.11.2](https://github.com/rexray/rexray/releases/tag/v0.11.2)<|MERGE_RESOLUTION|>--- conflicted
+++ resolved
@@ -17,13 +17,12 @@
 
 * Replaced the dcos-diagnostics check runner with dcos-check-runner. (DCOS_OSS-3491)
 
-<<<<<<< HEAD
 * Node checks verify if Docker is installed. (DCOS_OSS-3845)
 
 * Admin Router: Change 'access_log' syslog facility from 'local7' to 'daemon'. (DCOS_OSS-3793)
-=======
+
 * Mesos now uses the jemalloc memory profiler by default. (DCOS_OSS-2137)
->>>>>>> 2446104a
+
 
 * DC/OS can now be installed with SELinux in enforcing mode with the "targeted" policy loaded. (DCOS-38953)
 
