--- conflicted
+++ resolved
@@ -37,12 +37,10 @@
 
 * [DCOS_OSS-2535](https://jira.mesosphere.com/browse/DCOS_OSS-2535) Info endpoint shows incorrect version of Metronome.
 
-<<<<<<< HEAD
 * Mark `dcos6` overlay network as disabled if `enable_ipv6` is set to false (DCOS-40539)
 
-=======
 * Expose a Mesos flag to allow the network CNI root directory to be persisted across host reboot. (DCOS_OSS-4667)
->>>>>>> ccfbc8c0
+
 
 ### Security Updates
 
