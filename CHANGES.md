Please follow the [`CHANGES.md` modification guidelines](https://github.com/dcos/dcos/wiki/CHANGES.md-guidelines). Thank you!

## DC/OS 2.0.3 (In development)

* Updated to Mesos [1.9.1-dev](https://github.com/apache/mesos/blob/b84b0a4bd8945b0901214b90b61e6a54fa4b3215/CHANGELOG)

### What's new

### Fixed and improved

* With UnreachableStrategy, setting `expungeAfterSeconds` and `inactiveAfterSeconds` to the same value will cause the 
  instance to be expunged immediately; this helps with `GROUP_BY` or `UNIQUE` constraints. (MARATHON-8719)

* Allow Admin Router to accept files up to 32GB, such as for uploading large packages to Package Registry. (DCOS-61233)

* Fix Telegraf migration when no containers present. (D2IQ-64507)

* Update OpenSSL to 1.1.1d. (D2IQ-65604)

<<<<<<< HEAD
* Update Metronome to 0.6.41

    * There was a case where regex validation of project ids was ineffecient for certain inputs. The regex has been optimized. (MARATHON-8730)
=======
* Marathon updated to 1.9.136

    * /v2/tasks plaintext output in Marathon 1.5 returned container network endpoints in an unusable way (MARATHON-8721)

    * Marathon launched too many tasks. (DCOS_OSS-5679)

    * Marathon used to omit pod status report with tasks in `TASK_UNKOWN` state. (MARATHON-8710)

    * With UnreachableStrategy, setting `expungeAfterSeconds` and `inactiveAfterSeconds` to the same value will cause the
      instance to be expunged immediately; this helps with `GROUP_BY` or `UNIQUE` constraints. (MARATHON-8719)

    * Marathon was checking authorization for unrelated apps when performing a kill-and-scale operations; this has been resolved. (MARATHON-8731)
>>>>>>> 573ada8d

## DC/OS 2.0.2 (2020-01-17)

* Updated DC/OS UI to [master+v2.154.16](https://github.com/dcos/dcos-ui/releases/tag/master+v2.154.16).

### What's new

### Fixed and improved

* Set network interfaces as unmanaged for networkd only on coreos. (DCOS-60956)

* Mesos: support quoted realms in WWW-Authenticate headers. (DCOS-61529)

* Build Admin Router without SSE4.2 instructions to work on older CPUs. (DCOS_OSS-5643)

* Update Java to version 8u232. This was mistakenly downgraded during the switch to OpenJDK. (DCOS-62548)


## DC/OS 2.0.1 (2019-11-22)

* Updated to Mesos [1.9.1-dev](https://github.com/apache/mesos/blob/4575c9b452c25f64e6c6cc3eddc12ed3b1f8538b/CHANGELOG)

### What's new

### Fixed and improved

* Marathon: the upgrade to DC/OS 2.0 would fail if Marathon had undergoing a deployment during the upgrade (MARATHON-8712)

* Marathon: Pod statuses could fail to report properly with unlaunched resident pods are scaled down (MARATHON-8711)

* Marathon: Pod status report with tasks in `TASK_UNKONW` state would be omitted. (MARATHON-8710)

* dcos-net: task update leads to two DNS zone updates. (DCOS_OSS-5495)

* DC/OS overlay networks should be compared by-value. (DCOS_OSS-5620)

* Drop labels from Lashup's kv_message_queue_overflows_total metric. (DCOS_OSS-5634)

* Reserve all agent VTEP IPs upon recovering from replicated log. (DCOS_OSS-5626)


## DC/OS 2.0.0 (2019-10-17)

### What's new

* Switched from Oracle Java 8 to OpenJDK 8

* Added the ability to drain agent nodes via the DC/OS CLI and UI. (DCOS-53654)

* Remove nogroup group from installation (COPS-5220)

* Created new diagnostics bundle REST API with performance improvements. (DCOS_OSS-5098)

* Upgraded Marathon to 1.9.100. Marathon 1.9 brings support for multi-role, enabling you to launch services for different roles (against different Mesos quotas) with the same Marathon instance.

* The configuration option `marathon_new_group_enforce_role` has been added to the installation config, and defaults to "top". This changes the default role for new services posted to non-existent groups, and ultimately affects the ability to deploy to public agents. Consider switching to use a top-level group `/slave_public` for these services. The config option can be changed from "top" to "off".

* The configuration option `MARATHON_ACCEPTED_RESOURCE_ROLES_DEFAULT_BEHAVIOR` replaces the config option `MARATHON_DEFAULT_ACCEPTED_RESOURCE_ROLES`. Please see the Marathon [command-line flag documentation](https://github.com/mesosphere/marathon/blob/master/docs/docs/command-line-flags.md) for a description of the flag.

* Updated Signal service to release [1.6.0](https://github.com/dcos/dcos-signal/releases/tag/1.6.0). Also, Signal now sends telemetry data every 5 minutes instead of every hour. This is to align the frequency with DC/OS Enterprise.

* Updated to Metronome 0.6.33 which has the following benefits: When querying run detail with embed=history, successfulFinishedRuns and failedFinishedRuns contains new field tasks which is an array of taskIds of that finished run. This will allow people to query task ids even for finished job runs.  Updated to the latest version of cron-utils 9.0.0 and removed threeten-backport. This fixes a number of cron related issues in the underlying dependencies.  Fixed a bug when task status was not updated after the task turned running (when querying embed=activeRuns).  Fixes DCOS_OSS-5166 where metronome did not use the revive operation

* Metronome post-install configuration can be added to `/var/lib/dcos/metronome/environment`. (DCOS_OSS-5309)

* Updated telegraf to process mesos operations metrics (DCOS_OSS-5023)

* The DC/OS configuration variable `mesos_seccomp_enabled` now defaults to `true`, with `mesos_seccomp_profile_name` set to `default.json`. This is not expected to break tasks. If you experience problems, though, please note that seccomp can be disabled for individual tasks through the DC/OS SDK and Marathon. (DCOS-50038)

* Updated ref of dvdcli to fix dvdcli package build (DCOS-53581)

* Fixed performance degradation in Lashup. As of now, dcos-dns uses a new LWW mode to gossip dns zone updates. (DCOS_OSS-4240)

* Optimized memory and cpu usage in dcos-net. (DCOS_OSS-5269, DCOS_OSS-5268)

* Telegraf now supports specyfying port names for task-label based Prometheus endpoints discovery. (DCOS-55100)

* Enabled Mesos IPC namespace isolator for configurable IPC namespace and /dev/shm. (DCOS-54618)

* Enhanced compatibility of `gen/build_deploy/bash.py` with Oracle Linux (Thanks to Michal Jakobczyk for the patch).

* Upgraded Admin Router's underlying OpenResty/nginx from 1.13.x to 1.15.x. (DCOS_OSS-5320)

* Upgraded Erlang OTP to release 22.0.3. (DCOS_OSS-5276)

* Upgraded platform CPython to release 3.6.8. (DCOS_OSS-5318)

* Upgraded CockroachDB to release [2.1.8](https://www.cockroachlabs.com/docs/releases/v2.1.8.html). (DCOS_OSS-5360)

* Upgraded platform curl from 7.59.0 to 7.65.1. (DCOS_OSS-5319)

* Upgraded platform OpenSSL from 1.0.2x to release 1.1.1x. (DCOS-54108)

* Updated DC/OS UI to [master+v2.150.2](https://github.com/dcos/dcos-ui/releases/tag/master+v2.150.2).

* Added L4LB metrics in DC/OS Net. (DCOS_OSS-5011)

* Updated to Mesos [1.9.1-dev](https://github.com/apache/mesos/blob/88697cb136555a7c7406349cbb78c6f3b15beac5/CHANGELOG)

* Bumped Mesos modules to have overlay metrics exposed. (DCOS_OSS-5322)

* Bumped Telegraf to have Mesos overlay module metrics collected. (DCOS_OSS-5323)

* Add more vm metrics to dcos-net. (DCOS_OSS-5335)

* Introduced a new DC/OS configuration parameter `mesos_docker_volume_chown`, by default as `false`. If this parameter is set as `true`, Mesos will change the ownership of a docker volumes non-recursively to be the task user when launching a container. Please notice that this parameter is NOT recommended to switch on if there is any docker volume shared by multiple non-root users. (DCOS_OSS-5381)

* Introduced a new DC/OS configuration parameter `mesos_disallow_sharing_agent_ipc_namespace`, defaulting to `false`. This parameter can be used to control whether the top-level Mesos container is allowed to share Mesos agent host's IPC namespace and /dev/shm. (DCOS-56619)

* Introduced a new DC/OS configuration parameter `mesos_default_container_shm_size`. This parameter can be used to specify the default size of the /dev/shm for the Mesos container which has its own /dev/shm. The format is `[number][unit]`, `number` must be a positive integer and `unit` can be B (bytes), KB (kilobytes), MB (megabytes), GB (gigabytes) or TB (terabytes). (DCOS-56619)

* Add dcos-net overlay metrics. (DCOS_OSS-5324)

* Added containerizer debug endpoint into the diagnostic bundle. This endpoint is used for tracking data for stuck tasks. (DCOS-55383)

* Prune VIPs with no backends in order to avoid unbounded growth of state and messages exchanged among `dcos-net` processes. (DCOS_OSS-5356)

* DC/OS no longer increases the rate limit for journald logging.  Scale testing demonstrated that raising the limit overloads journald, causing problems for other components that see delayed or lost logs or, worse, hang until log buffers are read. The default of 10000 messages per 30 seconds appears to distinguish well between busy components and excessively verbose components. (DCOS-53763)

* DC/OS Net: Fix support for big sets in the ipset manager. (COPS-5229)

* DC/OS Net: switch to Erlang/OTP's Logger in order to be able to handle log message bursts without compromising the system stability. (DCOS_OSS-5461)

* DC/OS Net: use exponential backoff when retrying failed requests to Mesos in order not to impose additional load onto potentially already overloaded Mesos. (DCOS_OSS-5459)

* Mesos overlay networking: support dropping agents from the state. (DCOS_OSS-5536)

* Added support for new optional fields `lastModified` and `hasKnownIssues` in cosmos for packaging version v3, v4, and v5.
* Updated Marathon to 1.9.99

    * Marathon API performance has been improved. JSON serialization is 50% faster and has 50% less memory overhead.


### Breaking changes

The following parameters have been removed from the DC/OS installer:

* --set-superuser-password
* --offline
* --cli-telemetry-disabled
* --validate-config
* --preflight
* --install-prereqs
* --deploy
* --postflight

The Marathon option `MARATHON_DEFAULT_ACCEPTED_RESOURCE_ROLES` has been deprecated. Please use `MARATHON_ACCEPTED_RESOURCE_ROLES_DEFAULT_BEHAVIOR`, instead, which has valid values of `any`, `unreserved`, or `reserved`.

### Fixed and improved

* Improved the performance of command health checks to increase scalability. (DCOS-53656)

* Added framework ID tags to Mesos framework metrics. (DCOS-53302)

* Fix preflight docker version check failing for docker 1.19. (DCOS-56831)

* DC/OS Net: wait till agents become active before fanning out Mesos tasks. (DCOS_OSS-5463)
* Update OpenSSL to 1.1.1d. (D2IQ-65604)<|MERGE_RESOLUTION|>--- conflicted
+++ resolved
@@ -17,11 +17,10 @@
 
 * Update OpenSSL to 1.1.1d. (D2IQ-65604)
 
-<<<<<<< HEAD
 * Update Metronome to 0.6.41
 
     * There was a case where regex validation of project ids was ineffecient for certain inputs. The regex has been optimized. (MARATHON-8730)
-=======
+
 * Marathon updated to 1.9.136
 
     * /v2/tasks plaintext output in Marathon 1.5 returned container network endpoints in an unusable way (MARATHON-8721)
@@ -34,7 +33,6 @@
       instance to be expunged immediately; this helps with `GROUP_BY` or `UNIQUE` constraints. (MARATHON-8719)
 
     * Marathon was checking authorization for unrelated apps when performing a kill-and-scale operations; this has been resolved. (MARATHON-8731)
->>>>>>> 573ada8d
 
 ## DC/OS 2.0.2 (2020-01-17)
 
