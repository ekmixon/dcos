--- conflicted
+++ resolved
@@ -8,11 +8,9 @@
 
 ### Fixed and improved
 
-<<<<<<< HEAD
 * Admin Router: Change 'access_log' syslog facility from 'local7' to 'daemon'. (DCOS_OSS-3793)
-=======
+
 * L4LB unstable when something is deployed in the cluster (DCOS_OSS-3602)
->>>>>>> f82882ba
 
 ### Security updates
 
