""" Utilities for interacting with a DC/OS instance via REST API

Most DC/OS deployments will have auth enabled, so this module includes
DcosUser and DcosAuth to be attached to a DcosApiSession. Additionally,
it is sometimes necessary to query specific nodes within a DC/OS cluster,
so there is ARNodeApiClientMixin to allow querying nodes without boilerplate
to set the correct port and scheme.
"""
import copy
import logging
import os
from typing import List, Optional

import requests
import retrying

import test_util.marathon
from test_util.helpers import ApiClientSession, RetryCommonHttpErrorsMixin, Url


class DcosUser:
    """A lightweight user representation for grabbing the auth info and stashing it"""
    def __init__(self, credentials: dict):
        self.credentials = credentials
        self.auth_token = None
        self.auth_cookie = None

    @property
    def auth_header(self):
        return {'Authorization': 'token={}'.format(self.auth_token)}


class DcosAuth(requests.auth.AuthBase):
    def __init__(self, auth_token: str):
        self.auth_token = auth_token

    def __call__(self, request):
        request.headers['Authorization'] = 'token={}'.format(self.auth_token)
        return request


class Exhibitor(RetryCommonHttpErrorsMixin, ApiClientSession):
    def __init__(self, default_url: Url, session: Optional[requests.Session]=None,
                 exhibitor_admin_password: Optional[str]=None):
        super().__init__(default_url)
        if session is not None:
            self.session = session
        if exhibitor_admin_password is not None:
            # Override auth to use HTTP basic auth with the provided admin password.
            self.session.auth = requests.auth.HTTPBasicAuth('admin', exhibitor_admin_password)


class ARNodeApiClientMixin:
    def api_request(self, method, path_extension, *, scheme=None, host=None, query=None,
                    fragment=None, port=None, node=None, **kwargs):
        """ Communicating with a DC/OS cluster is done by default through Admin Router.
        Use this Mixin with an ApiClientSession that requires distinguishing between nodes.
        Admin Router has both a master and agent process and so this wrapper accepts a
        node argument. node must be a host in self.master or self.all_slaves. If given,
        the request will be made to the Admin Router endpoint for that node type
        """
        if node is not None:
            assert port is None, 'node is intended to retrieve port; cannot set both simultaneously'
            assert host is None, 'node is intended to retrieve host; cannot set both simultaneously'
            if node in self.masters:
                # Nothing else to do, master Admin Router uses default HTTP (80) and HTTPS (443) ports
                pass
            elif node in self.all_slaves:
                scheme = scheme if scheme is not None else self.default_url.scheme
                if scheme == 'http':
                    port = 61001
                if scheme == 'https':
                    port = 61002
            else:
                raise Exception('Node {} is not recognized within the DC/OS cluster'.format(node))
            host = node
        return super().api_request(method, path_extension, scheme=scheme, host=host,
                                   query=query, fragment=fragment, port=port, **kwargs)


class DcosApiSession(ARNodeApiClientMixin, RetryCommonHttpErrorsMixin, ApiClientSession):
<<<<<<< HEAD
    def __init__(
            self,
            dcos_url: str,
            masters: Optional[List[str]],
            slaves: Optional[List[str]],
            public_slaves: Optional[List[str]],
            default_os_user: str,
            auth_user: Optional[DcosUser]):
        """Proxy class for DC/OS clusters. If any of the host lists (masters,
        slaves, public_slaves) are provided, the wait_for_dcos function of this
        class will wait until provisioning is complete. If these lists are not
        provided, then there is no ground truth and the cluster will be assumed
        the be in a completed state.
=======
    def __init__(self, dcos_url: str, masters: list, public_masters: list,
                 slaves: list, public_slaves: list, default_os_user: str,
                 auth_user: Optional[DcosUser], exhibitor_admin_password: Optional[str]=None):
        """Proxy class for DC/OS clusters.
>>>>>>> 503f88a6

        Args:
            dcos_url: address for the DC/OS web UI.
            masters: list of Mesos master advertised IP addresses.
            slaves: list of Mesos slave/agent advertised IP addresses.
            public_slaves: list of public Mesos slave/agent advertised IP addresses.
            default_os_user: default user that marathon/metronome will launch tasks under
            auth_user: use this user's auth for all requests
                Note: user must be authenticated explicitly or call self.wait_for_dcos()
        """
        super().__init__(Url.from_string(dcos_url))
        self.master_list = masters
        self.slave_list = slaves
        self.public_slave_list = public_slaves
        self.default_os_user = default_os_user
        self.auth_user = auth_user
        self.exhibitor_admin_password = exhibitor_admin_password

    @staticmethod
    def get_args_from_env():
        """ Provides the required arguments for a unauthenticated cluster
        """
        masters = os.getenv('MASTER_HOSTS')
        slaves = os.getenv('SLAVE_HOSTS')
        public_slaves = os.getenv('PUBLIC_SLAVE_HOSTS')
        return {
            'dcos_url': os.getenv('DCOS_DNS_ADDRESS', 'http://leader.mesos'),
            'masters': masters.split(',') if masters else None,
            'slaves': slaves.split(',') if slaves else None,
            'public_slaves': public_slaves.split(',') if public_slaves else None,
            'default_os_user': os.getenv('DCOS_DEFAULT_OS_USER', 'root')}

    @property
    def masters(self):
        return sorted(self.master_list)

    @property
    def slaves(self):
        return sorted(self.slave_list)

    @property
    def public_slaves(self):
        return sorted(self.public_slave_list)

    @property
    def all_slaves(self):
        return sorted(self.slaves + self.public_slaves)

    def set_node_lists_if_unset(self):
        """ Sets the expected cluster topology to be the observed cluster
        topology from exhibitor and mesos. I.E. if masters, slave, or
        public_slaves were not provided, accept whatever is currently available
        """
        if self.master_list is None:
            logging.debug('Master list not provided, setting from exhibitor...')
            r = self.get('/exhibitor/exhibitor/v1/cluster/list')
            r.raise_for_status()
            self.master_list = sorted(r.json()['servers'])
            logging.info('Master list set as: {}'.format(self.masters))
        if self.slave_list is not None and self.public_slave_list is not None:
            return
        r = self.get('/mesos/slaves')
        r.raise_for_status()
        slaves_json = r.json()['slaves']
        if self.slave_list is None:
            logging.debug('Private slave list not provided; fetching from mesos...')
            self.slave_list = sorted(
                [s['hostname'] for s in slaves_json if s['attributes'].get('public_ip') != 'true'])
            logging.info('Private slave list set as: {}'.format(self.slaves))
        if self.public_slave_list is None:
            logging.debug('Public slave list not provided; fetching from mesos...')
            self.public_slave_list = sorted(
                [s['hostname'] for s in slaves_json if s['attributes'].get('public_ip') == 'true'])
            logging.info('Public slave list set as: {}'.format(self.public_slaves))

    @retrying.retry(wait_fixed=2000, stop_max_delay=120 * 1000)
    def _authenticate_default_user(self):
        """retry default auth user because in some deployments,
        the auth endpoint might not be routable immediately
        after Admin Router is up. DcosUser.authenticate()
        will raise exception if authorization fails
        """
        if self.auth_user is None:
            return
        logging.info('Attempting authentication')
        # explicitly use a session with no user authentication for requesting auth headers
        r = self.post('/acs/api/v1/auth/login', json=self.auth_user.credentials, auth=None)
        r.raise_for_status()
        logging.info('Received authentication blob: {}'.format(r.json()))
        self.auth_user.auth_token = r.json()['token']
        self.auth_user.auth_cookie = r.cookies['dcos-acs-auth-cookie']
        logging.info('Authentication successful')
        # Set requests auth
        self.session.auth = DcosAuth(self.auth_user.auth_token)

    @retrying.retry(wait_fixed=1000,
                    retry_on_result=lambda ret: ret is False,
                    retry_on_exception=lambda x: False)
    def _wait_for_marathon_up(self):
        r = self.get('/marathon/ui/')
        # resp_code >= 500 -> backend is still down probably
        if r.status_code < 500:
            logging.info("Marathon is probably up")
            return True
        else:
            msg = "Waiting for Marathon, resp code is: {}"
            logging.info(msg.format(r.status_code))
            return False

    @retrying.retry(wait_fixed=1000)
    def _wait_for_zk_quorum(self):
        """Queries exhibitor to ensure all master ZKs have joined
        """
        r = self.get('/exhibitor/exhibitor/v1/cluster/status')
        if not r.ok:
            logging.warning('Exhibitor status not available')
            r.raise_for_status()
        status = r.json()
        logging.info('Exhibitor cluster status: {}'.format(status))
        zk_nodes = sorted([n['hostname'] for n in status])
        assert zk_nodes == self.masters, 'ZooKeeper has not formed the expected quorum'

    @retrying.retry(wait_fixed=1000,
                    retry_on_result=lambda ret: ret is False,
                    retry_on_exception=lambda x: False)
    def _wait_for_slaves_to_join(self):
        r = self.get('/mesos/master/slaves')
        if r.status_code != 200:
            msg = "Mesos master returned status code {} != 200 "
            msg += "continuing to wait..."
            logging.info(msg.format(r.status_code))
            return False
        data = r.json()
        # Check that there are all the slaves the test knows about. They are all
        # needed to pass the test.
        num_slaves = len(data['slaves'])
        if num_slaves >= len(self.all_slaves):
            msg = "Sufficient ({} >= {}) number of slaves have joined the cluster"
            logging.info(msg.format(num_slaves, self.all_slaves))
            return True
        else:
            msg = "Current number of slaves: {} < {}, continuing to wait..."
            logging.info(msg.format(num_slaves, self.all_slaves))
            return False

    @retrying.retry(wait_fixed=1000,
                    retry_on_result=lambda ret: ret is False,
                    retry_on_exception=lambda x: False)
    def _wait_for_dcos_history_up(self):
        r = self.get('/dcos-history-service/ping')
        # resp_code >= 500 -> backend is still down probably
        if r.status_code <= 500:
            logging.info("DC/OS History is probably up")
            return True
        else:
            msg = "Waiting for DC/OS History, resp code is: {}"
            logging.info(msg.format(r.status_code))
            return False

    @retrying.retry(wait_fixed=1000,
                    retry_on_result=lambda ret: ret is False,
                    retry_on_exception=lambda x: False)
    def _wait_for_dcos_history_data(self):
        ro = self.get('/dcos-history-service/history/last')
        # resp_code >= 500 -> backend is still down probably
        if ro.status_code <= 500:
            logging.info("DC/OS History is probably getting data")
            json = ro.json()
            # if an agent was removed, it may linger in the history data
            assert len(json["slaves"]) >= len(self.all_slaves)
            return True
        else:
            msg = "Waiting for DC/OS History, resp code is: {}"
            logging.info(msg.format(ro.status_code))
            return False

    @retrying.retry(wait_fixed=1000,
                    retry_on_result=lambda ret: ret is False,
                    retry_on_exception=lambda x: False)
    def _wait_for_adminrouter_up(self):
        try:
            # Yeah, we can also put it in retry_on_exception, but
            # this way we will loose debug messages
            self.get('/')
        except requests.ConnectionError as e:
            msg = "Cannot connect to nginx, error string: '{}', continuing to wait"
            logging.info(msg.format(e))
            return False
        else:
            logging.info("Nginx is UP!")
            return True

    # Retry if returncode is False, do not retry on exceptions.
    @retrying.retry(wait_fixed=2000,
                    retry_on_result=lambda r: r is False,
                    retry_on_exception=lambda _: False)
    def _wait_for_srouter_slaves_endpoints(self):
        # Get currently known agents. This request is served straight from
        # Mesos (no AdminRouter-based caching is involved).
        r = self.get('/mesos/master/slaves')
        assert r.status_code == 200

        data = r.json()
        # only check against the slaves we expect to be in the cluster
        # so we can check that cluster has returned after a failure
        # in which case will will have new slaves and dead slaves
        slaves_ids = sorted(x['id'] for x in data['slaves'] if x['hostname'] in self.all_slaves)

        for slave_id in slaves_ids:
            # AdminRouter's slave endpoint internally uses cached Mesos
            # state data. That is, slave IDs of just recently joined
            # slaves can be unknown here. For those, this endpoint
            # returns a 404. Retry in this case, until this endpoint
            # is confirmed to work for all known agents.
            uri = '/slave/{}/slave%281%29/state.json'.format(slave_id)
            r = self.get(uri)
            if r.status_code == 404:
                return False
            assert r.status_code == 200
            data = r.json()
            assert "id" in data
            assert data["id"] == slave_id

    @retrying.retry(wait_fixed=2000,
                    retry_on_result=lambda r: r is False,
                    retry_on_exception=lambda _: False)
    def _wait_for_metronome(self):
        r = self.get('/service/metronome/v1/jobs')
        # 500 and 504 are the expected behavior of a service
        # backend that is not up and running.
        if r.status_code == 500 or r.status_code == 504:
            logging.info("Metronome gateway timeout, continue waiting for backend...")
            return False
        assert r.status_code == 200

    def wait_for_dcos(self):
        self._wait_for_adminrouter_up()
        self._authenticate_default_user()
        self.set_node_lists_if_unset()
        self._wait_for_marathon_up()
        self._wait_for_zk_quorum()
        self._wait_for_slaves_to_join()
        self._wait_for_dcos_history_up()
        self._wait_for_srouter_slaves_endpoints()
        self._wait_for_dcos_history_data()
        self._wait_for_metronome()

    def copy(self):
        """ Create a new client session without cookies, with the authentication intact.
        """
        new = copy.deepcopy(self)
        new.session.cookies.clear()
        return new

    def get_user_session(self, user):
        """Returns a copy of this client but with auth for user (can be None)
        """
        new = self.copy()
        new.session.auth = None
        new.auth_user = None
        if user is not None:
            new.auth_user = user
            new._authenticate_default_user()
        return new

    @property
    def exhibitor(self):
        if self.exhibitor_admin_password is None:
            # No basic HTTP auth. Access Exhibitor via the adminrouter.
            default_url = self.default_url.copy(path='exhibitor')
        else:
            # Exhibitor is protected with HTTP basic auth, which conflicts with adminrouter's auth. We must bypass
            # the adminrouter and access Exhibitor directly.
            default_url = Url.from_string('http://{}:8181'.format(self.public_masters[0]))

        return Exhibitor(
            default_url=default_url,
            session=self.copy().session,
            exhibitor_admin_password=self.exhibitor_admin_password)

    @property
    def marathon(self):
        return test_util.marathon.Marathon(
            default_url=self.default_url.copy(path='marathon'),
            default_os_user=self.default_os_user,
            session=self.copy().session)

    @property
    def metronome(self):
        new = self.copy()
        new.default_url = self.default_url.copy(path='service/metronome/v1')
        return new

    @property
    def health(self):
        new = self.copy()
        new.default_url = self.default_url.copy(query='cache=0', path='system/health/v1')
        return new

    @property
    def logs(self):
        new = self.copy()
        new.default_url = self.default_url.copy(path='system/v1/logs')
        return new

    @property
    def metrics(self):
        new = self.copy()
        new.default_url = self.default_url.copy(path='/system/v1/metrics/v0')
        return new

    def metronome_one_off(self, job_definition, timeout=300, ignore_failures=False):
        """Run a job on metronome and block until it returns success
        """
        job_id = job_definition['id']

        @retrying.retry(wait_fixed=2000, stop_max_delay=timeout * 1000,
                        retry_on_result=lambda ret: not ret,
                        retry_on_exception=lambda x: False)
        def wait_for_completion():
            r = self.metronome.get('jobs/' + job_id, params={'embed': 'history'})
            r.raise_for_status()
            out = r.json()
            if not ignore_failures and (out['history']['failureCount'] != 0):
                raise Exception('Metronome job failed!: ' + repr(out))
            if out['history']['successCount'] != 1:
                logging.info('Waiting for one-off to finish. Status: ' + repr(out))
                return False
            logging.info('Metronome one-off successful')
            return True
        logging.info('Creating metronome job: ' + repr(job_definition))
        r = self.metronome.post('jobs', json=job_definition)
        r.raise_for_status()
        logging.info('Starting metronome job')
        r = self.metronome.post('jobs/{}/runs'.format(job_id))
        r.raise_for_status()
        wait_for_completion()
        logging.info('Deleting metronome one-off')
        r = self.metronome.delete('jobs/' + job_id)
        r.raise_for_status()

    def mesos_sandbox_directory(self, slave_id, framework_id, task_id):
        r = self.get('/agent/{}/state'.format(slave_id))
        r.raise_for_status()
        agent_state = r.json()

        try:
            framework = next(f for f in agent_state['frameworks'] if f['id'] == framework_id)
        except StopIteration:
            raise Exception('Framework {} not found on agent {}'.format(framework_id, slave_id))

        try:
            executor = next(e for e in framework['executors'] if e['id'] == task_id)
        except StopIteration:
            raise Exception('Executor {} not found on framework {} on agent {}'.format(task_id, framework_id, slave_id))

        return executor['directory']

    def mesos_sandbox_file(self, slave_id, framework_id, task_id, filename):
        r = self.get(
            '/agent/{}/files/download'.format(slave_id),
            params={'path': self.mesos_sandbox_directory(slave_id, framework_id, task_id) + '/' + filename}
        )
        r.raise_for_status()
        return r.text

    def get_version(self):
        version_metadata = self.get('/dcos-metadata/dcos-version.json')
        version_metadata.raise_for_status()
        data = version_metadata.json()
        return data["version"]<|MERGE_RESOLUTION|>--- conflicted
+++ resolved
@@ -79,7 +79,6 @@
 
 
 class DcosApiSession(ARNodeApiClientMixin, RetryCommonHttpErrorsMixin, ApiClientSession):
-<<<<<<< HEAD
     def __init__(
             self,
             dcos_url: str,
@@ -87,18 +86,13 @@
             slaves: Optional[List[str]],
             public_slaves: Optional[List[str]],
             default_os_user: str,
-            auth_user: Optional[DcosUser]):
+            auth_user: Optional[DcosUser],
+            exhibitor_admin_password: Optional[str]=None):
         """Proxy class for DC/OS clusters. If any of the host lists (masters,
         slaves, public_slaves) are provided, the wait_for_dcos function of this
         class will wait until provisioning is complete. If these lists are not
         provided, then there is no ground truth and the cluster will be assumed
         the be in a completed state.
-=======
-    def __init__(self, dcos_url: str, masters: list, public_masters: list,
-                 slaves: list, public_slaves: list, default_os_user: str,
-                 auth_user: Optional[DcosUser], exhibitor_admin_password: Optional[str]=None):
-        """Proxy class for DC/OS clusters.
->>>>>>> 503f88a6
 
         Args:
             dcos_url: address for the DC/OS web UI.
