--- conflicted
+++ resolved
@@ -8,13 +8,12 @@
 import requests
 import retrying
 
-<<<<<<< HEAD
-NEW_ENTRY_PATTERN = "\d{4}-\d{2}-\d{2} \d{2}:\d{2}:\d{2}: "
-=======
->>>>>>> 4c78581d
 
 __maintainer__ = 'mnaboka'
 __contact__ = 'dcos-cluster-ops@mesosphere.io'
+
+
+NEW_ENTRY_PATTERN = "\d{4}-\d{2}-\d{2} \d{2}:\d{2}:\d{2}: "
 
 log = logging.getLogger(__name__)
 
@@ -52,7 +51,6 @@
             'Request {} header {} must be {}. All headers {}'.format(response.url, name, value, response.headers))
 
 
-@common.xfailflake(reason="DCOS_OSS-4416 - dcos-log returns more lines than requested limit")
 def test_log_text(dcos_api_session):
     for node in dcos_api_session.masters + dcos_api_session.all_slaves:
         response = dcos_api_session.logs.get('/v1/range/?limit=10', node=node)
