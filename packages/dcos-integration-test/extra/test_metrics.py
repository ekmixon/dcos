--- conflicted
+++ resolved
@@ -34,21 +34,13 @@
 
 def test_metrics_agents_prom(dcos_api_session):
     for agent in dcos_api_session.slaves:
-<<<<<<< HEAD
-        response = dcos_api_session.session.request('GET', 'http://{}:{}/metrics'.format(agent, prometheus_port))
-=======
         response = dcos_api_session.session.request('GET', 'http://' + agent + ':61091/metrics')
->>>>>>> fef633ef
         assert response.status_code == 200, 'Status code: {}'.format(response.status_code)
 
 
 def test_metrics_masters_prom(dcos_api_session):
     for master in dcos_api_session.masters:
-<<<<<<< HEAD
-        response = dcos_api_session.session.request('GET', 'http://{}:{}/metrics'.format(master, prometheus_port))
-=======
         response = dcos_api_session.session.request('GET', 'http://' + master + ':61091/metrics')
->>>>>>> fef633ef
         assert response.status_code == 200, 'Status code: {}'.format(response.status_code)
 
 
