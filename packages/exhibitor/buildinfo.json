{
  "requires": ["java", "python-requests"],
  "sources": {
    "exhibitor": {
      "kind": "git",
      "git": "https://github.com/dcos/exhibitor.git",
      "ref": "4965c0c9e3e2150dd5bd5af44d55204bb605a5ba",
      "ref_origin": "master"
    },
    "zookeeper": {
      "kind": "url_extract",
<<<<<<< HEAD
      "url": "http://www-us.apache.org/dist/zookeeper/zookeeper-3.4.14/zookeeper-3.4.14.tar.gz",
=======
      "url": "https://www-us.apache.org/dist/zookeeper/zookeeper-3.4.14/zookeeper-3.4.14.tar.gz",
>>>>>>> b1e07992
      "sha1": "285a0c85112d9f99d42cbbf8fb750c9aa5474716"
    },
    "log4j": {
        "kind": "url",
        "url": "https://repo1.maven.org/maven2/de/bwaldvogel/log4j-systemd-journal-appender/1.3.2/log4j-systemd-journal-appender-1.3.2.jar",
        "sha1": "4baf482f0de6ed330e0d3ca77e062f6d944039b7"
    },
    "jna": {
        "kind": "url",
        "url": "https://repo1.maven.org/maven2/net/java/dev/jna/jna/4.2.2/jna-4.2.2.jar",
        "sha1": "5012450aee579c3118ff09461d5ce210e0cdc2a9"
    }
  },
  "username": "dcos_exhibitor",
  "state_directory": true
}<|MERGE_RESOLUTION|>--- conflicted
+++ resolved
@@ -9,11 +9,7 @@
     },
     "zookeeper": {
       "kind": "url_extract",
-<<<<<<< HEAD
-      "url": "http://www-us.apache.org/dist/zookeeper/zookeeper-3.4.14/zookeeper-3.4.14.tar.gz",
-=======
       "url": "https://www-us.apache.org/dist/zookeeper/zookeeper-3.4.14/zookeeper-3.4.14.tar.gz",
->>>>>>> b1e07992
       "sha1": "285a0c85112d9f99d42cbbf8fb750c9aa5474716"
     },
     "log4j": {
