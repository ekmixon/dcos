--- conflicted
+++ resolved
@@ -4,11 +4,7 @@
     "dcos-net": {
       "kind": "git",
       "git": "https://github.com/dcos/dcos-net.git",
-<<<<<<< HEAD
-      "ref": "7ecdc2fcc0f36445f40790ad96a3e8bb3edec8d1",
-=======
       "ref": "34eb3a5f996f706450b4e0818ae381a97d358b96",
->>>>>>> bcddcd91
       "ref_origin": "master"
     }
   },
