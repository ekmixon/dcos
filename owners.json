--- conflicted
+++ resolved
@@ -12,11 +12,6 @@
   "meichstedt": {"slack": "matthias.eichstedt", "jira": "matthias.eichstedt"},
   "orlandohohmeier": {"slack": "orlando", "jira": "orlando"},
   "orsenthil" : {"slack": "skumaran", "jira": "skumaran"},
-<<<<<<< HEAD
   "rukletsov": {"slack": "alexr", "jira": "alexr"},
-  "urbanserj": {"slack": "urbanserj", "jira": "sergeyurbanovich"},
-  "vespian": {"slack": "prozlach", "jira": "prozlach"}
-=======
   "urbanserj": {"slack": "urbanserj", "jira": "sergeyurbanovich"}
->>>>>>> 9844bbdc
 }